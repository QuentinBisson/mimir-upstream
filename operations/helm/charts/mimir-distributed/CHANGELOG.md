# Changelog

## Deprecated features

This section contains deprecated features and interfaces that the chart exposes. The deprecation policy of the chart is to
remove a deprecated item from the third major release after it has been deprecated it.

### List

* GEM gateway: remove port 8080 on the Service resource. Deprecated in `3.1.0` and will be removed in `6.0.0`.
  * __How to migrate__: replace usages of port 8080 with port 80; these usages can be in dashboards, Prometheus remote-write configurations, or automation for updating rules.
* NGINX configuration via `nginx` top-level values sections is being merged with by the `gateway` section. The
  `nginx` section is deprecated in `4.0.0` and will be removed in `7.0.0`.
  * __How to migrate__: refer to [Migrate to using the unified proxy deployment for NGINX and GEM gateway](https://grafana.com/docs/helm-charts/mimir-distributed/latest/migration-guides/migrate-to-unified-proxy-deployment/)

## Format of changelog

This changelog is continued from `enterprise-metrics` after Grafana Enterprise Metrics was added to `mimir-distributed` in PR #1203.
All notable changes to this chart will be documented in this file.

Entries should be ordered as follows:

* [CHANGE]
* [FEATURE]
* [ENHANCEMENT]
* [BUGFIX]

Entries should include a reference to the Pull Request that introduced the change.

## main / unreleased

<<<<<<< HEAD
* [CHANGE] Memcached: Update to Memcached 1.6.34. #10318
* [ENHANCEMENT] Minio: update subchart to v5.4.0. #10346
* [ENHANCEMENT] Individual mimir components can override their container images via the *.image values. The component's image definitions always override the values set in global `image` or `enterprise.image`. #10340
* [BUGFIX] Fix calculation of `mimir.siToBytes` and use floating point arithmetics. #10044

## 5.6.0-rc.0

=======
## 5.6.0

* [ENHANCEMENT] Upgrade Mimir and GEM to [2.15.0-rc.0](https://github.com/grafana/mimir/blob/main/CHANGELOG.md#2150). #10369
>>>>>>> a3ae5dd4
* [CHANGE] Update rollout-operator version to 0.20.0. #9995
* [CHANGE] Remove the `track_sizes` feature for Memcached pods since it is unused. #10032
* [FEATURE] Add support for GEM's federation-frontend. See the `federation_frontend` section in the values file. #9673
* [ENHANCEMENT] Add support for setting type and internal traffic policy for Kubernetes service. Set `internalTrafficPolicy=Cluster` by default in all services with type `ClusterIP`. #9619
* [ENHANCEMENT] Add the possibility to create a dedicated serviceAccount for the `alertmanager` component by setting `alertmanager.serviceAcount.create` to true in the values. #9781
* [ENHANCEMENT] helm: add `enabled` field for admin-api, compactor, distributor, gateway, ingester, querier, query-frontend and store-gateway components. This helps when deploying the GEM federation-frontend on its own. #9734
* [BUGFIX] Do not quote container command args passed via *.extraArgs values. #10029
* [BUGFIX] Update `serviceAccountName` in the `alertmanager-statefulset` template. #10016
* [BUGFIX] Fix PVC template in AlertManager to not show diff in ArgoCD. #9774
* [BUGFIX] Fix how `fullnameOverride` is reflected in generated manifests. #9564
* [BUGFIX] Fix `extraObjects` linting with helm lint by padding with an extra new line. #9863
* [BUGFIX] Alertmanager: Set -server.http-idle-timeout to avoid EOF errors in ruler, also for zone aware Alertmanager #9851

## 5.5.1
* [BUGFIX] Fix incorrect use of topology spread constraints in `GrafanaAgent` CRD of metamonitoring. #9669

## 5.5.0

* [ENHANCEMENT] Upgrade Mimir and GEM to [2.14.0](https://github.com/grafana/mimir/blob/main/CHANGELOG.md#2140). #9591
* [ENHANCEMENT] Dashboards: allow switching between using classic or native histograms in dashboards.
  * Overview dashboard: status, read/write latency and queries/ingestion per sec panels, `cortex_request_duration_seconds` metric. #7674
  * Writes dashboard: `cortex_request_duration_seconds` metric. #8757
  * Reads dashboard: `cortex_request_duration_seconds` metric. #8752
  * Rollout progress dashboard: `cortex_request_duration_seconds` metric. #8779
  * Alertmanager dashboard: `cortex_request_duration_seconds` metric. #8792
  * Ruler dashboard: `cortex_request_duration_seconds` metric. #8795
  * Queries dashboard: `cortex_request_duration_seconds` metric. #8800
  * Remote ruler reads dashboard: `cortex_request_duration_seconds` metric. #8801
* [ENHANCEMENT] Memcached: Update to Memcached 1.6.31 and memcached-exporter 0.14.4. #8557 #9305
* [ENHANCEMENT] Add missing fields in multiple topology spread constraints. #8533
* [ENHANCEMENT] Add support for setting the image pull secrets, node selectors, tolerations and topology spread constraints for the Grafana Agent pods used for metamonitoring. #8670
* [ENHANCEMENT] Add support for setting resource requests and limits in the Grafana Agent pods used for metamonitoring. #8715
* [ENHANCEMENT] Add support for setting namespace for dashboard config maps. #8813
* [ENHANCEMENT] Add support for string `extraObjects` for better support with templating. #8825
* [ENHANCEMENT] Allow setting read and write urls in continous-test. #8741
* [ENHANCEMENT] Add support for running continuous-test with GEM. #8837
* [ENHANCEMENT] Alerts: `RequestErrors` and `RulerRemoteEvaluationFailing` have been enriched with a native histogram version. #9004
* [ENHANCEMENT] Add support for sigv4 authentication for remote write in metamonitoring. #9279
* [ENHANCEMENT] Ingester: set GOMAXPROCS to help with Go scheduling overhead when running on machines with lots of CPU cores. #9283
* [ENHANCEMENT] GEM: enable logging of access policy name and token name that execute query in query-frontend. #9348
* [ENHANCEMENT] Update rollout-operator to `v0.19.1` (Helm chart version `v0.18.0`). #9388
* [BUGFIX] Add missing container security context to run `continuous-test` under the restricted security policy. #8653
* [BUGFIX] Add `global.extraVolumeMounts` to the exporter container on memcached statefulsets #8787
* [BUGFIX] Fix helm releases failing when `querier.kedaAutoscaling.predictiveScalingEnabled=true`. #8731
* [BUGFIX] Alertmanager: Set -server.http-idle-timeout to avoid EOF errors in ruler. #8192
* [BUGFIX] Helm: fix second relabeling in ServiceMonitor and PVC template in compactor to not show diff in ArgoCD. #9195
* [BUGFIX] Helm: create query-scheduler `PodDisruptionBudget` only when the component is enabled. #9270

## 5.4.1

* [CHANGE] Upgrade GEM version to v2.13.1.

## 5.4.0

* [FEATURE] Add support for a dedicated query path for the ruler. This allows for the isolation of ruler and user query paths. Enable it via `ruler.remoteEvaluationDedicatedQueryPath: true`. #7964
* [CHANGE] Fine-tuned `terminationGracePeriodSeconds` for the following components: #7361 #7364
  * Alertmanager: changed from `60` to `900`
  * Distributor: changed from `60` to `100`
  * Ingester: changed from `240` to `1200`
  * Overrides-exporter: changed from `60` to `30`
  * Ruler: changed from `180` to `600`
  * Store-gateway: changed from `240` to `120`
  * Compactor: changed from `240` to `900`
  * Chunks-cache: changed from `60` to `30`
  * Index-cache: changed from `60` to `30`
  * Metadata-cache: changed from `60` to `30`
  * Results-cache: changed from `60` to `30`
* [CHANGE] Smoke-test: remove the `smoke_test.image` and `continuous_test.image` sections and reuse the main Mimir image from the top `image` section using the new `-target=continuous-test` CLI flag. #7923
* [ENHANCEMENT] Dashboards: allow switching between using classic of native histograms in dashboards. #7627
  * Overview dashboard, Status panel, `cortex_request_duration_seconds` metric.
* [ENHANCEMENT] Alerts: exclude `529` and `598` status codes from failure codes in `MimirRequestsError`. #7889
* [ENHANCEMENT] The new value `metaMonitoring.grafanaAgent.logs.clusterLabel` controls whether to add a `cluster` label and with what content to PodLogs logs. #7764
* [ENHANCEMENT] The new values `global.extraVolumes` and `global.extraVolumeMounts` adds volumes and volumeMounts to all pods directly managed by mimir-distributed. #7922
* [ENHANCEMENT] Smoke-test: Parameterized `backoffLimit` for smoke tests in Helm chart to accommodate slower startup environments like k3d. #8025
* [ENHANCEMENT] Add a volumeClaimTemplates section to the `chunks-cache`, `index-cache`, `metadata-cache`, and `results-cache` components. #8016
* [ENHANCEMENT] Add 'gateway.nginx.config.clientMaxBodySize' to the `gateway` to allow setting the maximum allowed size of the client request body. #7960 #8497
* [ENHANCEMENT] Update rollout-operator to `v0.17.0`. #8399
* [ENHANCEMENT] Omit rendering empty `subPath`, `args`, `env`, and `envFrom` in resource manifests. #7587
* [BUGFIX] Helm: Allowed setting static NodePort for nginx gateway via `gateway.service.nodePort`. #6966
* [BUGFIX] Helm: Expose AM configs in the `gateway` NGINX configuration. #8248
* [BUGFIX] Helm: fix ServiceMonitor and PVC template to not show diff in ArgoCD. #8829

## 5.3.0

* [CHANGE] Do not render resource blocks for `initContainers`, `nodeSelector`, `affinity` and `tolerations` if they are empty. #7559
* [CHANGE] Rollout-operator: remove default CPU limit. #7125
* [CHANGE] Ring: relaxed the hash ring heartbeat period and timeout for distributor, ingester, store-gateway and compactor: #6860
  * `-distributor.ring.heartbeat-period` set to `1m`
  * `-distributor.ring.heartbeat-timeout` set to `4m`
  * `-ingester.ring.heartbeat-period` set to `2m`
  * `-ingester.ring.heartbeat-timeout` set to `10m`
  * `-store-gateway.sharding-ring.heartbeat-period` set to `1m`
  * `-store-gateway.sharding-ring.heartbeat-timeout` set to `4m`
  * `-compactor.ring.heartbeat-period` set to `1m`
  * `-compactor.ring.heartbeat-timeout` set to `4m`
* [CHANGE] Ruler: Set `-distributor.remote-timeout` to 10s in order to accommodate writing large rule results to the ingester. #7143
* [CHANGE] Remove `-server.grpc.keepalive.max-connection-age` and `-server.grpc.keepalive.max-connection-age-grace` from default config. The configuration now applied directly to distributor, fixing parity with jsonnet. #7269
* [CHANGE] Remove `-server.grpc.keepalive.max-connection-idle` from default config. The configuration now applied directly to distributor, fixing parity with jsonnet. #7298
* [CHANGE] Distributor: termination grace period increased from 60s to 100s. #7361
* [CHANGE] Memcached: Change default read timeout for chunks and index caches to `750ms` from `450ms`. #7778
* [FEATURE] Added experimental feature for deploying [KEDA](https://keda.sh) ScaledObjects as part of the helm chart for the components: distributor, querier, query-frontend and ruler. #7282 #7392 #7431 #7679
  * Autoscaling can be enabled via `distributor.kedaAutoscaling`, `ruler.kedaAutoscaling`, `query_frontend.kedaAutoscaling`, and `querier.kedaAutoscaling`.
  * Global configuration of `promtheusAddress`, `pollingInterval` and `customHeaders` can be found in `kedaAutoscaling`section.
  * Requires metamonitoring or custom installed Prometheus compatible solution, for more details on metamonitoring see [Monitor the health of your system](https://grafana.com/docs/helm-charts/mimir-distributed/latest/run-production-environment-with-helm/monitor-system-health/).
  * For migration please use `preserveReplicas` option of each component. This option should be enabled, when first time enabling KEDA autoscaling for a component, to preserve the current number of replicas. After the autoscaler takes over and is ready to scale the component, this option can be disabled. After disabling this option, the `replicas` field inside the components deployment will be ignored and the autoscaler will manage the number of replicas.
* [FEATURE] Gateway: Allow to configure whether or not NGINX binds IPv6 via `gateway.nginx.config.enableIPv6`. #7421
* [ENHANCEMENT] Add `jaegerReporterMaxQueueSize` Helm value for all components where configuring `JAEGER_REPORTER_MAX_QUEUE_SIZE` makes sense, and override the Jaeger client's default value of 100 for components expected to generate many trace spans. #7068 #7086 #7259
* [ENHANCEMENT] Rollout-operator: upgraded to v0.13.0. #7469
* [ENHANCEMENT] Query-frontend: configured `-shutdown-delay`, `-server.grpc.keepalive.max-connection-age` and termination grace period to reduce the likelihood of queries hitting terminated query-frontends. #7129
* [ENHANCEMENT] Distributor: reduced `-server.grpc.keepalive.max-connection-age` from `2m` to `60s` and configured `-shutdown-delay` to `90s` in order to reduce the chances of failed gRPC write requests when distributors gracefully shutdown. #7361
* [ENHANCEMENT] Add the possibility to create a dedicated serviceAccount for the `ruler` component by setting `ruler.serviceAccount.create` to true in the values. #7132
* [ENHANCEMENT] nginx, Gateway: set `proxy_http_version: 1.1` to proxy to HTTP 1.1. #5040
* [ENHANCEMENT] Gateway: make Ingress/Route host templateable. #7218
* [ENHANCEMENT] Make the PSP template configurable via `rbac.podSecurityPolicy`. #7190
* [ENHANCEMENT] Recording rules: add native histogram recording rules to `cortex_request_duration_seconds`. #7528
* [ENHANCEMENT] Make the port used in ServiceMonitor for kube-state-metrics configurable. #7507
* [ENHANCEMENT] Produce a clearer error messages when multiple X-Scope-OrgID headers are present. #7704
* [ENHANCEMENT] Add `querier.kedaAutoscaling.predictiveScalingEnabled` to scale querier based on inflight queries 7 days ago. #7775
* [BUGFIX] Metamonitoring: update dashboards to drop unsupported `step` parameter in targets. #7157
* [BUGFIX] Recording rules: drop rules for metrics removed in 2.0: `cortex_memcache_request_duration_seconds` and `cortex_cache_request_duration_seconds`. #7514
* [BUGFIX] Store-gateway: setting "resources.requests.memory" with a quantity that used power-of-ten SI suffix, caused an error. #7506
* [BUGFIX] Do nor render empty fields for `subPath`, `args`, `env` & `envFrom` #7587

## 5.2.3

* [BUGFIX] admin-cache: set max connections to fix failure to start #7632

## 5.2.2

* [BUGFIX] Updated GEM image to v2.11.2. #7555

## 5.2.1

* [BUGFIX] Revert [PR 6999](https://github.com/grafana/mimir/pull/6999), introduced in 5.2.0, which broke installations relying on the default value of `blocks_storage.backend: s3`. If `mimir.structuredConfig.blocks_storage.backend: s3` wasn't explicitly set, then Mimir would fail to connect to S3 and will instead try to read and write blocks to the local filesystem. #7199

## 5.2.0

* [CHANGE] Remove deprecated configuration parameter `blocks_storage.bucket_store.max_chunk_pool_bytes`. #6673
* [CHANGE] Reduce `-server.grpc-max-concurrent-streams` from 1000 to 500 for ingester and to 100 for all components. #5666
* [CHANGE] Changed default `clusterDomain` from `cluster.local` to `cluster.local.` to reduce the number of DNS lookups made by Mimir. #6389
* [CHANGE] Change the default timeout used for index-queries caches from `200ms` to `450ms`. #6786
* [FEATURE] Added option to enable StatefulSetAutoDeletePVC for StatefulSets for compactor, ingester, store-gateway, and alertmanager via `*.persistance.enableRetentionPolicy`, `*.persistance.whenDeleted`, and `*.persistance.whenScaled`. #6106
* [FEATURE] Add pure Ingress option instead of the gateway service. #6932
* [ENHANCEMENT] Update the `rollout-operator` subchart to `0.10.0`. #6022 #6110 #6558 #6681
* [ENHANCEMENT] Add support for not setting replicas for distributor, querier, and query-frontend. #6373
* [ENHANCEMENT] Make Memcached connection limit configurable. #6715
* [BUGFIX] Let the unified gateway/nginx config listen on IPv6 as well. Followup to #5948. #6204
* [BUGFIX] Quote `checksum/config` when using external config. This allows setting `externalConfigVersion` to numeric values. #6407
* [BUGFIX] Update memcached-exporter to 0.14.1 due to CVE-2023-39325. #6861

## 5.1.4

* [BUGFIX] Update memcached-exporter to 0.14.1 due to CVE-2023-39325.

## 5.1.3

* [BUGFIX] Updated Mimir image to 2.10.4 and GEM images to v2.10.4. #6654

## 5.1.2

* [BUGFIX] Update Mimir image to 2.10.3 and GEM image to v2.10.3. #6427

## 5.1.1

* [BUGFIX] Update Mimir image to 2.10.2 and GEM image to v2.10.2. #6371

## 5.1.0

* [ENHANCEMENT] Update Mimir image to 2.10.0 and GEM image to v2.10.1. #6077
* [ENHANCEMENT] Make compactor podManagementPolicy configurable. #5902
* [ENHANCEMENT] Distributor: dynamically set `GOMAXPROCS` based on the CPU request. This should reduce distributor CPU utilization, assuming the CPU request is set to a value close to the actual utilization. #5588
* [ENHANCEMENT] Querier: dynamically set `GOMAXPROCS` based on the CPU request. This should reduce noisy neighbour issues created by the querier, whose CPU utilization could eventually saturate the Kubernetes node if unbounded. #5646
* [ENHANCEMENT] Sets the `appProtocol` value to `tcp` for the `gossip-ring-svc` service template. This allows memberlist to work with istio protocol selection. #5673
* [ENHANCEMENT] Update the `rollout-operator` subchart to `0.8.0`. #5718
* [ENHANCEMENT] Make store_gateway podManagementPolicy configurable. #5757
* [ENHANCEMENT] Set `maxUnavailable` to 0 for `distributor`, `overrides-exporter`, `querier`, `query-frontend`, `query-scheduler`, `ruler-querier`, `ruler-query-frontend`, `ruler-query-scheduler`, `nginx`, `gateway`, `admin-api`, `graphite-querier` and `graphite-write-proxy` deployments, to ensure they don't become completely unavailable during a rollout. #5924
* [ENHANCEMENT] Nginx: listen on IPv6 addresses. #5948
* [BUGFIX] Fix `global.podLabels` causing invalid indentation. #5625

## 5.0.0

* [CHANGE] Changed max unavailable ingesters and store-gateways in a zone to 50. #5327
* [CHANGE] Don't render PodSecurityPolicy on Kubernetes >=1.24. (was >= 1.25). This helps with upgrades between 1.24 and 1.25. To use a PSP in 1.24, toggle `rbac.forcePSPOnKubernetes124: true`. #5357
* [ENHANCEMENT] Ruler: configure the ruler storage cache when the metadata cache is enabled. #5326 #5334
* [ENHANCEMENT] Helm: support metricRelabelings in the monitoring serviceMonitor resources via `metaMonitoring.serviceMonitor.metricRelabelings`. #5340
* [ENHANCEMENT] Service Account: allow adding labels to the service account. #5355
* [ENHANCEMENT] Memcached: enable providing additional extended options (`-o/--extended`) via `<cache-section>.extraExtendedOptions`. #5353
* [ENHANCEMENT] Memcached exporter: enable adding additional CLI arguments via `memcachedExporter.extraArgs`. #5353
* [ENHANCEMENT] Memcached: allow mounting additional volumes to the memcached and exporter containers via `<cache-section>.extraVolumes` and `<cache-section>.extraVolumeMounts`. #5353

## 4.5.0

* [CHANGE] Query-frontend: enable cardinality estimation via `frontend.query_sharding_target_series_per_shard` in the Mimir configuration for query sharding by default if `results-cache.enabled` is true. #5128
* [CHANGE] Remove `graphite-web` component from the graphite proxy. The `graphite-web` component had several configuration issues which meant it was failing to process requests. #5133
* [ENHANCEMENT] Set `nginx` and `gateway` Nginx read timeout (`proxy_read_timeout`) to 300 seconds (increase from default 60 seconds), so that it doesn't interfere with the querier's default 120 seconds timeout (`mimir.structuredConfig.querier.timeout`). #4924
* [ENHANCEMENT] Update nginx image to `nginxinc/nginx-unprivileged:1.24-alpine`. #5066
* [ENHANCEMENT] Update the `rollout-operator` subchart to `0.5.0`. #4930
* [ENHANCEMENT] Store-gateway: set `GOMEMLIMIT` to the memory request value. This should reduce the likelihood the store-gateway may go out of memory, at the cost of an higher CPU utilization due to more frequent garbage collections when the memory utilization gets closer or above the configured requested memory. #4971
* [ENHANCEMENT] Store-gateway: dynamically set `GOMAXPROCS` based on the CPU request. This should reduce the likelihood a high load on the store-gateway will slow down the entire Kubernetes node. #5104
* [ENHANCEMENT] Add global.podLabels which can add POD labels to PODs directly controlled by this chart (mimir services, nginx). #5055
* [ENHANCEMENT] Enable the `track_sizes` feature for Memcached pods to help determine cache efficiency. #5209
* [BUGFIX] Fix Pod Anti-Affinity rule to allow ingesters of from the same zone to run on same node, by using `zone` label since the old `app.kubernetes.io/component` did not allow for this. #5031
* [ENHANCEMENT] Enable `PodDisruptionBudget`s by default for admin API, alertmanager, compactor, distributor, gateway, overrides-exporter, ruler, querier, query-frontend, query-scheduler, nginx, Graphite components, chunks cache, index cache, metadata cache and results cache.

## 4.4.1

* [CHANGE] Change number of Memcached max idle connections to 150. #4591
* [CHANGE] Set `unregister_on_shutdown` for `store-gateway` to `false` by default. #4690
* [FEATURE] Add support for Vault Agent. When enabled, the Pod annotations for TLS configurable components are updated to allow a running Vault Agent to fetch secrets from Vault and to inject them into a Pod. The annotations are updated for the following components: `admin-api`, `alertmanager`, `compactor`, `distributor`, `gateway`, `ingester`, `overrides-exporter`, `querier`, `query-frontend`, `query-scheduler`, `ruler`, `store-gateway`. #4660
* [FEATURE] Add documentation to use external Redis support for chunks-cache, metadata-cache and results-cache. #4348
* [FEATURE] Allow for deploying mixin dashboards as part of the helm chart. #4618
* [ENHANCEMENT] Update the `rollout-operator` subchart to `0.4.2`. #4524 #4659 #4780
* [ENHANCEMENT] Update the `memcached-exporter` to `v0.11.2`. #4570
* [ENHANCEMENT] Update memcached to `memcached:1.6.19-alpine`. #4581
* [ENHANCEMENT] Allow definition of multiple topology spread constraints. #4584
* [ENHANCEMENT] Expose image repo path as helm vars for containers created by grafana-agent-operator #4645
* [ENHANCEMENT] Update minio subchart to `5.0.7`. #4705
* [ENHANCEMENT] Configure ingester TSDB head compaction interval to 15m. #4870
* [ENHANCEMENT] Configure ingester TSDB WAL replay concurrency to 3. #4864
* [ENHANCEMENT] Configure compactor's first level compaction wait period to 25m. #4872
* [ENHANCEMENT] You can now configure `storageClass` per zone for Alertmanager, StoreGateway and Ingester. #4234
* [ENHANCEMENT] Add suffix to minio create buckets job to avoid mimir-distributed helm chart fail to upgrade when minio image version changes. #4936
* [BUGFIX] Helm-Chart: fix route to service port mapping. #4728
* [BUGFIX] Include podAnnotations on the tokengen Job. #4540
* [BUGFIX] Add http port in ingester and store-gateway headless services. #4573
* [BUGFIX] Set `gateway` and `nginx` HPA MetricTarget type to Utilization to align with usage of averageUtilization. #4642
* [BUGFIX] Add missing imagePullSecrets configuration to the `graphite-web` deployment template. #4716

## 4.3.1

* [BUGFIX] Updated Go version in Mimir and GEM images to 1.20.3 to fix CVE-2023-24538. #4803

## 4.3.0

* [CHANGE] Ruler: changed ruler deployment max surge from `0` to `50%`, and max unavailable from `1` to `0`. #4381
* [FEATURE] Add cache support for GEM's admin bucket. The cache will be enabled by default when you use the
  small.yaml, large.yaml, capped-small.yaml or capped-large.yaml Helm values file. #3740
  > **Note:** For more information, refer to the [Grafana Enterprise Metrics configuration](https://grafana.com/docs/enterprise-metrics/latest/config).
* [ENHANCEMENT] Update GEM image grafana/enterprise-metrics to v2.7.0. #4533
* [ENHANCEMENT] Support autoscaling/v2 HorizontalPodAutoscaler for nginx autoscaling starting with Kubernetes 1.23. #4285
* [ENHANCEMENT] Set default pod security context under `rbac.podSecurityContext` for easier install on OpenShift. #4272
* [BUGFIX] Allow override of Kubernetes version for nginx HPA. #4299
* [BUGFIX] Do not generate query-frontend-headless service if query scheduler is enabled. Fixes parity with jsonnet. #4353
* [BUGFIX] Apply `clusterLabel` to ServiceMonitors for kube-state-metrics, kubelet, and cadvisor. #4126
* [BUGFIX] Add http port in distributor headless service. Fixes parity with jsonnet. #4392
* [BUGFIX] Generate the pod security context on the pod level in graphite web deployment, instead of on container level. #4272
* [BUGFIX] Fix kube-state-metrics metricRelabelings dropping pods and deployments. #4485
* [BUGFIX] Allow for single extraArg flags in templated memcached args. #4407

## 4.2.1

* [BUGFIX] Updated Go version in Mimir and GEM images to 1.20.3 and 1.19.8 to fix CVE-2023-24538. #4818

## 4.2.0

* [ENHANCEMENT] Allow NGINX error log level to be overridden and access log to be disabled. #4230
* [ENHANCEMENT] Update GEM image grafana/enterprise-metrics to v2.6.0. #4279

## 4.1.0

* [CHANGE] Configured `max_total_query_length: 12000h` limit to match Mimir jsonnet-based deployment. #3879
* [ENHANCEMENT] Enable users to specify additional Kubernetes resource manifests using the `extraObjects` variable. #4102
* [ENHANCEMENT] Update the `rollout-operator` subchart to `0.2.0`. #3624
* [ENHANCEMENT] Add ability to manage PrometheusRule for metamonitoring with Prometheus operator from the Helm chart. The alerts are disabled by default but can be enabled with `prometheusRule.mimirAlerts` set to `true`. To enable the default rules, set `mimirRules` to `true`. #2134 #2609
* [ENHANCEMENT] Update memcached image to `memcached:1.6.17-alpine`. #3914
* [ENHANCEMENT] Update minio subchart to `5.0.4`. #3942
* [BUGFIX] Enable `rollout-operator` to use PodSecurityPolicies if necessary. #3686
* [BUGFIX] Fixed gateway's checksum/config when using nginx #3780
* [BUGFIX] Disable gateway's serviceMonitor when using nginx #3781
* [BUGFIX] Expose OTLP ingestion in the `gateway` NGINX configuration. #3851
* [BUGFIX] Use alertmanager headless service in `gateway` NGINX configuration. #3851
* [BUGFIX] Use `50Gi` persistent volume for ingesters in `capped-small.yaml`. #3919
* [BUGFIX] Set server variables in NGINX configuration so that IP addresses are re-resolved when TTLs expire. #4124
* [BUGFIX] Do not include namespace for the PodSecurityPolicy definition as it is not needed and some tools reject it outright. #4164

## 4.0.1

* [ENHANCEMENT] Bump Grafana Enterprise Metrics image version to 2.5.1 #3902

## 4.0.0

* [FEATURE] Support deploying NGINX via the `gateway` section. The `nginx` section will be removed in `7.0.0`. See
  [Migrate to using the unified proxy deployment for NGINX and GEM gateway](https://grafana.com/docs/helm-charts/mimir-distributed/latest/migration-guides/migrate-to-unified-proxy-deployment/)
* [CHANGE] **breaking change** **Data loss without action.** Enables [zone-aware replication](https://grafana.com/docs/mimir/latest/configure/configure-zone-aware-replication/) for ingesters and store-gateways by default. #2778
  - If you are **upgrading** an existing installation:
    - Turn off zone-aware replication, by setting the following values:
      ```yaml
      ingester:
        zoneAwareReplication:
          enabled: false
      store_gateway:
        zoneAwareReplication:
          enabled: false
      rollout_operator:
        enabled: false
      ```
    - After the upgrade you can migrate to the new zone-aware replication setup, see [Migrate from single zone to zone-aware replication with Helm](https://grafana.com/docs/mimir/latest/migration-guide/migrating-from-single-zone-with-helm/) guide.
  - If you are **installing** the chart:
    - Ingesters and store-gateways are installed with 3 logical zones, which means both ingesters and store-gateways start 3 replicas each.
* [CHANGE] **breaking change** Reduce the number of ingesters in small.yaml form 4 to 3. This should be more accurate size for the scale of 1M AS. Before upgrading refer to [Scaling down ingesters](https://grafana.com/docs/mimir/latest/operators-guide/run-production-environment/scaling-out/#scaling-down-ingesters) to scale down `ingester-3`. Alternatively override the number of ingesters to 4. #3035
* [CHANGE] **breaking change** Update minio subchart from `4.0.12` to `5.0.0`, which inherits the breaking change of minio gateway mode being removed. #3352
* [CHANGE] Nginx: uses the headless service of alertmanager, ingester and store-gateway as backends, because there are 3 separate services for each zone. #2778
* [CHANGE] Gateway: uses the headless service of alertmanager as backend, because there are 3 separate services for each zone. #2778
* [CHANGE] Update sizing plans (small.yaml, large.yaml, capped-small.yaml, capped-large.yaml). These reflect better how we recommend running Mimir and GEM in production. most plans have adjusted number of replicas and resource requirements. The only **breaking change** is in small.yaml which has reduced the number of ingesters from 4 to 3; for scaling down ingesters refer to [Scaling down ingesters](https://grafana.com/docs/mimir/latest/operators-guide/run-production-environment/scaling-out/#scaling-down-ingesters). #3035
* [CHANGE] Change default securityContext of Mimir and GEM Pods and containers, so that they comply with a [Restricted pod security policy](https://kubernetes.io/docs/concepts/security/pod-security-standards/).
  This changes what user the containers run as from `root` to `10001`. The files in the Pods' attached volumes should change ownership with the `fsGroup` change;
  most CSI drivers support changing the value of `fsGroup`, or kubelet is able to do the ownership change instead of the CSI driver. This is not the case for the HostPath driver.
  If you are using HostPath or another driver that doesn't support changing `fsGroup`, then you have a couple of options: A) set the `securityContext` of all Mimir and GEM components to `{}` in your values file; B) delete PersistentVolumes and PersistentVolumeClaims and upgrade the chart; C) add an initContainer to all components that use a PVC that changes ownership of the mounted volumes.
  If you take no action and `fsGroup` is not supported by your CSI driver, then components will fail to start. #3007
* [CHANGE] Restrict Pod seccomp profile to `runtime/default` in the default PodSecurityPolicy of the chart. #3007
* [CHANGE] Use the chart's service account for metamonitoring instead of creating one specific to metamonitoring. #3350
* [CHANGE] Use mimir for the nginx ingress example #3336
* [ENHANCEMENT] Metamonitoring: If enabled and no URL is configured, then metamonitoring metrics will be sent to
  Mimir under the `metamonitoring` tenant; this enhancement does not apply to GEM. #3176
* [ENHANCEMENT] Improve default rollout strategies. Now distributor, overrides_exporter, querier, query_frontend, admin_api, gateway, and graphite components can be upgraded more quickly and also can be rolled out with a single replica without downtime. #3029
* [ENHANCEMENT] Metamonitoring: make scrape interval configurable. #2945
* [ENHANCEMENT] Documented how to prevent a user from using a mismatched Helm chart `values.yaml` file. #3197
* [ENHANCEMENT] Update compactor configuration to match Jsonnet. #3353
  * This also now matches production configuration from Grafana Cloud
  * Set `compactor.compaction_interval` to `30m` (Decreased from `1h`)
  * Set `compactor.deletion_delay` to `2h` (Decreased from `12h`)
  * Set `compactor.max_closing_blocks_concurrency` to `2` (Increased from `1`)
  * Set `compactor.max_opening_blocks_concurrency` to `4` (Increased from `1`)
  * Set `compactor.symbols_flushers_concurrency` to `4` (Increased from `1`)
  * Set `compactor.sharding_ring.wait_stability_min_duration` to `1m` (Increased from `0`)
* [ENHANCEMENT] Update read path configuration to match Jsonnet #2998
  * This also now matches production configuration from Grafana Cloud
  * Set `blocks_storage.bucket_store.max_chunk_pool_bytes` to `12GiB` (Increased from `2GiB`)
  * Set `blocks_storage.bucket_Store.index_cache.memcached.max_item_size` to `5MiB` (Decreased from `15MiB`)
  * Set `frontend.grpc_client_config.max_send_msg_size` to `400MiB` (Increased from `100MiB`)
  * Set `limits.max_cache_freshness` to `10m` (Increased from `1m`)
  * Set `limits.max_query_parallelism` to `240` (Increased from `224`)
  * Set `query_scheduler.max_outstanding_requests_per_tenant` to `800` (Decreased from `1600`)
  * Set `store_gateway.sharding_ring.wait_stability_min_duration` to `1m` (Increased from `0`)
  * Set `frontend.results_cache.memcached.timeout` to `500ms` (Increased from `100ms`)
  * Unset `frontend.align_queries_with_step` (Was `true`, now defaults to `false`)
  * Unset `frontend.log_queries_longer_than` (Was `10s`, now defaults to `0`, which is disabled)
* [ENHANCEMENT] Added `usage_stats.installation_mode` configuration to track the installation mode via the anonymous usage statistics. #3294
* [ENHANCEMENT] Update grafana-agent-operator subchart to 0.2.8. Notable changes are being able to configure Pod's SecurityContext and Container's SecurityContext. #3350
* [ENHANCEMENT] Add possibility to configure fallbackConfig for alertmanager and set it by default. Now tenants without an alertmanager config will not see errors accessing the alertmanager UI or when using the alertmanager API. #3360
* [ENHANCEMENT] Add ability to set a `schedulerName` for alertmanager, compactor, ingester and store-gateway. This is needed for example for some storage providers. #3140
* [BUGFIX] Fix an issue that caused metamonitoring secrets to be created incorrectly #3170
* [BUGFIX] Nginx: fixed `imagePullSecret` value reference inconsistency. #3208
* [BUGFIX] Move the activity tracker log from /data to /active-query-tracker to remove ignore log messages. #3169
* [BUGFIX] Fix invalid ingress NGINX configuration due to newline in prometheusHttpPrefix Helm named templates. #3087
* [BUGFIX] Added missing endpoint for OTLP in NGINX #3479

## 3.3.0

* [ENHANCEMENT] Update GEM image grafana/enterprise-metrics to v2.4.0. #3445

## 3.2.0

* [CHANGE] Nginx: replace topology key previously used in `podAntiAffinity` (`failure-domain.beta.kubernetes.io/zone`) with a different one `topologySpreadConstraints` (`kubernetes.io/hostname`). #2722
* [CHANGE] Use `topologySpreadConstraints` instead of `podAntiAffinity` by default. #2722
  - **Important**: if you are not using the sizing plans (small.yaml, large.yaml, capped-small.yaml, capped-large.yaml) in production, you should reintroduce pod affinity rules for the ingester and store-gateway. This also fixes a missing label selector for the ingester.
     Merge the following to your custom values file:
     ```yaml
     ingester:
       affinity:
         podAntiAffinity:
           requiredDuringSchedulingIgnoredDuringExecution:
              - labelSelector:
                  matchExpressions:
                    - key: target
                      operator: In
                      values:
                        - ingester
                topologyKey: 'kubernetes.io/hostname'
              - labelSelector:
                  matchExpressions:
                    - key: app.kubernetes.io/component
                      operator: In
                      values:
                        - ingester
                topologyKey: 'kubernetes.io/hostname'
     store_gateway:
       affinity:
         podAntiAffinity:
           requiredDuringSchedulingIgnoredDuringExecution:
              - labelSelector:
                  matchExpressions:
                    - key: target
                      operator: In
                      values:
                        - store-gateway
                topologyKey: 'kubernetes.io/hostname'
              - labelSelector:
                  matchExpressions:
                    - key: app.kubernetes.io/component
                      operator: In
                      values:
                        - store-gateway
                topologyKey: 'kubernetes.io/hostname'
     ```
* [CHANGE] Ingresses for the GEM gateway and nginx will no longer render on Kubernetes versions <1.19. #2872
* [FEATURE] Add support for OpenShift Routes for Nginx #2908
* [FEATURE] Add support for `topologySpreadConstraints` to all components; add `topologySpreadConstraints` to GEM gateway, admin-api, and alertmanager, which did not have `podAntiAffinity` previously. #2722
* [ENHANCEMENT] Document `kubeVersionOverride`. If you rely on `helm template`, use this in your values to set the Kubernetes version. If unset helm will use the kubectl client version as the Kubernetes version with `helm template`, which may cause the chart to render incompatible manifests for the actual server version. #2872
* [ENHANCEMENT] Support autoscaling/v2 HorizontalPodAutoscaler for nginx autoscaling. This is used when deploying on Kubernetes >= 1.25. #2848
* [ENHANCEMENT] Monitoring: Add additional flags to conditionally enable log / metric scraping. #2936
* [ENHANCEMENT] Add podAntiAffinity to sizing plans (small.yaml, large.yaml, capped-small.yaml, capped-large.yaml). #2906
* [ENHANCEMENT] Add ability to configure and run mimir-continuous-test. #3117
* [BUGFIX] Fix wrong label selector in ingester anti affinity rules in the sizing plans. #2906
* [BUGFIX] Query-scheduler no longer periodically terminates connections from query-frontends and queriers. This caused some queries to time out and EOF errors in the logs. #3262

## 3.1.0

* [CHANGE] **breaking change** Update minio deprecated helm chart (<https://helm.min.io/>) to the supported chart's version (<https://charts.min.io/>). #2427
  - Renamed helm config values `minio.accessKey` to `minio.rootUser`.
  - Renamed helm config values `minio.secretKey` to `minio.rootPassword`.
  - Minio container images are now loaded from quay.io instead of Docker Hub. Set `minio.image.repository` value to override the default behavior.
* [CHANGE] Enable [query sharding](https://grafana.com/docs/mimir/latest/operators-guide/architecture/query-sharding/) by default. If you override the value of `mimir.config`, then take a look at `mimir.config` in the `values.yaml` from this version of the chart and incorporate the differences. If you override `mimir.config`, then consider switching to `mimir.structuredConfig`. To disable query sharding set `mimir.structuredConfig.frontend.parallelize_shardable_queries` to `false`. #2655
* [FEATURE] Add query-scheduler, which is now enabled by default. If you have copied the `mimir.config`, then update it to correctly configure the query-frontend and the querier. #2087
* [FEATURE] Added support to run graphite-proxy alongside GEM. It is disabled by default. Set `graphite.enabled=true` in your values config to get it running. #2711
* [ENHANCEMENT] Add backfill endpoints to Nginx configuration. #2478
* [ENHANCEMENT] Add `namespace` to smoke-test helm template to allow the job to be deployed within the same namespace as the rest of the deployment. #2515
* [ENHANCEMENT] Memberlist now uses DNS service-discovery by default. #2549 #2561
* [ENHANCEMENT] The Mimir configuration parameters `server.http_listen_port` and `server.grpc_listen_port` are now configurable in `mimir.structuredConfig`. #2561
* [ENHANCEMENT] Default to injecting the `no_auth_tenant` from the Mimir configuration as the value for `X-Scope-OrgID` in nginx. #2614
* [ENHANCEMENT] Default `ingester.ring.tokens-file-path` and `store-gateway.sharding-ring.tokens-file-path` to `/data/tokens` to prevent resharding on restarts. #2726
* [ENHANCEMENT] Upgrade memcached image tag to `memcached:1.6.16-alpine`. #2740
* [ENHANCEMENT] Upgrade nginx image tag to `nginxinc/nginx-unprivileged:1.22-alpine`. #2742
* [ENHANCEMENT] Upgrade minio subchart to `4.0.12`. #2759
* [ENHANCEMENT] Update agent-operator subchart to `0.2.5`. #3009
* [BUGFIX] `nginx.extraArgs` are now actually passed to the nginx container. #2336
* [BUGFIX] Add missing `containerSecurityContext` to alertmanager and tokengen job. #2416
* [BUGFIX] Add missing `containerSecutiryContext` to memcached exporter containers. #2666
* [BUGFIX] Do not use undocumented `mulf` function in templates. #2752
* [BUGFIX] Open port 80 for the Enterprise `gateway` service so that the read and write address reported by NOTES.txt is correct. Also deprecate the current default of 8080. #2860
* [BUGFIX] Periodically rebalance gRPC connection between GEM gateway and distributors after scale out of the distributors. #2862
* [BUGFIX] Remove PodSecurityPolicy when running against Kubernetes >= 1.25. #2870

## 3.0.0

* [CHANGE] **breaking change** The minimal Kubernetes version is now 1.20. This reflects the fact that Grafana does not test with older versions. #2297
* [CHANGE] **breaking change** Make `ConfigMap` the default for `configStorageType`. This means that the Mimir (or Enterprise Metrics) configuration is now created in and loaded from a ConfigMap instead of a Secret. #2277
  - Set to `Secret` to keep existing way of working. See related #2031, #2017, #2089.
  - In case the configuration is loaded from an external Secret, `useExternalConfig=true`, then `configStorageType` must be set to `Secret`.
  - Having the configuration in a ConfigMap means that `helm template` now shows the configuration directly and `helm diff upgrade` can show the changes to the configuration.
* [CHANGE] Enable multi-tenancy by default. This means `multitenancy_enabled` is now `true` for both Mimir and Enterprise Metrics. Nginx will inject `X-Scope-OrgID=anonymous` header if the header is not present, ensuring backwards compatibility. #2117
* [CHANGE] **breaking change** The value `serviceMonitor` and everything under it is moved to `metaMonitoring.serviceMonitor` to group all meta-monitoring settings under one section. #2236
* [CHANGE] Added support to install on OpenShift. #2219
  - **breaking change** The value `rbac.pspEnabled` was removed.
  - Added new `rbac.type` option. Allowed values are `psp` and `scc`, for Pod Security Policy and Security Context Constraints (OpenShift) respectively.
  - Added `rbac.create` option to enable/disable RBAC configuration.
  - mc path in Minio changed to be compatible with OpenShift security.
* [CHANGE] **breaking change** Chart now uses custom memcached templates to remove bitnami dependency. There are changes to the Helm values, listed below. #2064
  - The `memcached` section now contains common values shared across all memcached instances.
  - New `memcachedExporter` section was added to configure memcached metrics exporter.
  - New `chunks-cache` section was added that refers to previous `memcached` configuration.
  - The section `memcached-queries` is renamed to `index-cache`.
  - The section `memcached-metadata` is renamed to `metadata-cache`.
  - The section `memcached-results` is renamed to `results-cache`.
  - The value `memcached-*.replicaCount` is replaced with `*-cache.replicas` to align with the rest of the services.
    - Renamed `memcached.replicaCount` to `chunks-cache.replicas`.
    - Renamed `memcached-queries.replicaCount` to `index-cache.replicas`.
    - Renamed `memcached-metadata.replicaCount` to `metadata-cache.replicas`.
    - Renamed `memcached-results.replicaCount` to `results-cache.replicas`.
  - All memcached instances now share the same `ServiceAccount` that the chart uses for its services.
  - The value `memcached-*.architecture` was removed.
  - The value `memcached-*.arguments` was removed, the default arguments are now encoded in the template. Use `*-cache.extraArgs` to provide additional arguments as well as the values `*-cache.allocatedMemory`, `*-cache.maxItemMemory` and `*-cache.port` to set the memcached command line flags `-m`, `-I` and `-u`.
  - The remaining arguments are aligned with the rest of the chart's services, please consult the values file to check whether a parameter exists or was renamed.
* [CHANGE] Change default value for `blocks_storage.bucket_store.chunks_cache.memcached.timeout` to `450ms` to increase use of cached data. #2035
* [CHANGE] Remove setting `server.grpc_server_max_recv_msg_size` and `server.grpc_server_max_send_msg_size` to 100MB, since it is the default now, see #1884. #2300
* [FEATURE] Add `mimir-continuous-test` in smoke-test mode. Use `helm test` to run a smoke test of the read + write path.
* [FEATURE] Add meta-monitoring via the Grafana Agent Kubernetes operator: scrape metrics and collect logs from Mimir pods and ship them to a remote. #2068
* [ENHANCEMENT] Update memcached statefulset manifest #2321
  - Added imagePullSecrets block to pull images from private registry
  - Added resources block for memcachedExporter
* [ENHANCEMENT] ServiceMonitor object will now have default values based on release namesapce in the `namespace` and `namespaceSelector` fields. #2123
* [ENHANCEMENT] Set the `namespace` metadata field for all kubernetes objects to enable using `--namespace` correctly with Helm even if the specified namespace does not exist. #2123
* [ENHANCEMENT] The new value `serviceMonitor.clusterLabel` controls whether to add a `cluster` label and with what content to ServiceMonitor metrics. #2125
* [ENHANCEMENT] Set the flag `ingester.ring.instance-availability-zone` to `zone-default` for ingesters. This is the first step of introducing multi-zone ingesters. #2114
* [ENHANCEMENT] Add `mimir.structuredConfig` for adding and modifing `mimir.config` values after template evaulation. It can be used to alter individual values in the configuration and it's structured YAML instead of text. #2100
* [ENHANCEMENT] Add `global.podAnnotations` which can add POD annotations to PODs directly controlled by this chart (mimir services, nginx). #2099
* [ENHANCEMENT] Introduce the value `configStorageType` which can be either `ConfigMap` or `Secret`. This value sets where to store the Mimir/GEM application configuration. When using the value `ConfigMap`, make sure that any secrets, passwords, keys are injected from the environment from a separate `Secret`. See also: #2031, #2017. #2089
* [ENHANCEMENT] Add `global.extraEnv` and `global.extraEnvFrom` to values. This enables setting common environment variables and common injection of secrets to the POD environment of Mimir/GEM services and Nginx. Memcached and minio are out of scope for now. #2031
* [ENHANCEMENT] Add `extraEnvFrom` capability to all Mimir services to enable injecting secrets via environment variables. #2017
* [ENHANCEMENT] Enable `-config.expand-env=true` option in all Mimir services to be able to take secrets/settings from the environment and inject them into the Mimir configuration file. #2017
* [ENHANCEMENT] Add a simple test for enterprise installation #2027
* [ENHANCEMENT] Check for the containerSecurityContext in values file. #2112
* [ENHANCEMENT] Add `NOTES.txt` to show endpoints URLs for the user at install/upgrade. #2189
* [ENHANCEMENT] Add ServiceMonitor for overrides-exporter. #2068
* [ENHANCEMENT] Add `nginx.resolver` for allow custom resolver in nginx configuration and `nginx.extraContainers` which allow add side containers to the nginx deployment #2196

## 2.1.0

* [ENHANCEMENT] Bump image version to 2.1 #2001
  - For Grafana Mimir, see the release notes here: [Grafana Mimir 2.1](https://grafana.com/docs/mimir/latest/release-notes/v2.1/)
  - For Grafana Enterprise Metrics, see the release notes here: [Grafana Enterprise Metrics 2.1](https://grafana.com/docs/enterprise-metrics/v2.1.x/release-notes/v2-1/)
* [ENHANCEMENT] Disable `ingester.ring.unregister-on-shutdown` and `distributor.extend-writes` #1994
  - This will prevent resharding every series during a rolling ingester restart
  - Under some circumstances the previous values (both enabled) could cause write path degredation during rolling restarts
* [ENHANCEMENT] Add support for the results cache used by the query frontend #1993
  - This will result in additional resource usage due to the addition of one or
    more memcached replicas. This applies when using small.yaml, large.yaml,
    capped-large.yaml, capped-small.yaml, or when setting
    `memcached-results.enabled=true`
* [BUGFIX] Set up using older bitnami chart repository for memcached as old charts were deleted from the current one. #1998
* [BUGFIX] Use grpc round-robin for distributor clients in GEM gateway and self-monitoring
  - This utilizes an additional headless service for the distributor pods

## 2.0.14

* [BUGFIX] exclude headless services from ServiceMonitors to prevent duplication of prometheus scrape targets #1308

## 2.0.13

* [ENHANCEMENT] Removed `rbac.create` option. #1317

## 2.0.12

* [ENHANCEMENT] Add memberlist named port to container spec. #1311

## 2.0.11

* [ENHANCEMENT] Turn `ruler` and `override-exporter` into optional components. #1304

## 2.0.10

* [ENHANCEMENT] Reorder some values for consistency. #1302
* [BUGFIX] Add missing `admin_api.env`, `gateway.env` and `overrides_exporter.env` values. #1302
* [BUGFIX] Remove `<service>.extraPorts` from values as it has no effect. #1302

## 2.0.9

* [ENHANCEMENT] Disable gateway ingress by default. #1303
* [BUGFIX] Fix null port at gateway ingress definition. #1303

## 2.0.8

* [ENHANCEMENT] Add validation if `activity_tracker.filepath` is missing in `mimir.config`. #1290
* [ENHANCEMENT] Add validation if `server.http_listen_port` or `server.grpc_listen_port` is set in `mimir.config`. #1290
* [BUGFIX] Add missing empty array definition for `extraVolumeMounts` in admin_api, gateway and override-exporter. #1290
* [BUGFIX] Fix wrong template called in nginx helper. #1290

## 2.0.7

* [ENHANCEMENT] Add option to modify the port for the GEM gateway service. #1270

## 2.0.6

* [ENHANCEMENT] Add option for an ingress on GEM gateway. #1266

## 2.0.5

* [BUGFIX] Use new component name system for gateway ingress. This regression has been introduced with #1203. #1260

## 2.0.4

* [ENHANCEMENT] Determine PodDisruptionBudget APIVersion based on running version of k8s #1229

## 2.0.3

* [ENHANCEMENT] Update README.md with helm-docs version 1.8.1 instead of old 1.4.0. #1230

## 2.0.2

* [ENHANCEMENT] Update Grafana Enterprise Metrics docker image tag to v2.0.1 #1241

## 2.0.1

* [BUGFIX] Honor `global.clusterDomain` when referencing internal services, e.g. alertmanager or nginx gateway. #1227

## 2.0.0

* [CHANGE] **Breaking** for existing users of `mimir-distributed`: the naming convention is changed to have shorter resource names, as in `<release>-mimir-distributed-store-gateway` is now just `<release>-mimir-store-gateway`. To have the previous names, please specify `nameOverride: mimir-distributed` in the values. #1203
* [CHANGE] The chart `enterprise-metrics` is renamed to `mimir-distributed`. #1203
* [CHANGE] **Breaking** Configuration for Grafana Enterprise Metrics is now in the value `mimir.config` as a helm template **string**.
  Please consult the [Grafana Enterprise Migration Guide](https://grafana.com/docs/enterprise-metrics/latest/migrating-from-gem-1.7/) to learn more about how to upgrade the configuration.
  Except for the following parameters specified as command line parameters in the Pod templates,
  everything is now set in this string-typed value, giving a definitive source of configuration.
  Exceptions:
    > The `-target=` must be provided individually.\
    The `-config.file=` obviously.\
    User defined arguments from `.<service>.extraArgs`.
* [CHANGE] **Breaking** Kubernetes object labels now follow the [kubernetes standard](https://kubernetes.io/docs/concepts/overview/working-with-objects/common-labels/) (e.g. `app.kubernetes.io/component=ingester`). To enable smooth upgrade and compatibility with previous Grafana Enterprise Metrics Helm chart, the value `enterprise.legacyLabels` should be set to `true`.
* [CHANGE] **Breaking** Ingesters only support `StatefulSet` from now on as chunks storage was removed in favour of blocks storage.
* [CHANGE] **Breaking** Compactor is a required component, the value `compactor.enabled` is removed.
* [CHANGE] **Breaking** The configuration parameter `server.http_listen_port` and `server.grpc_listen_port` cannot be changed from their defaults.
* [CHANGE] The default for `ingester.ring.replication_factor` is now 3 and there will be 3 ingesters started even with the default `values.yaml`.
  On the other hand, Pod anti affinity is turned off by default to allow single node deployment.
* [FEATURE] Upgrade to [Grafana Enterprise Metrics v2.0.0](https://grafana.com/docs/enterprise-metrics/v2.0.x/)
* [FEATURE] Reworked chart to enable installing Grafana Mimir open source software version without licensed features.
* [FEATURE] Added the value `nameOverride` to enable migration from Cortex helm chart.
* [FEATURE] The alertmanager can be disabled with `alertmanager.enabled: false`, to support the use case of external alertmanager.
* [FEATURE] Added definitions of `ServiceMonitor` objects for Prometheus monitoring. Configuration is done via the `serviceMonitor` values. This enables partial functionality of Grafana Mimir dashboards out of the box - without alerts and recording rules pre-loaded.
* [ENHANCEMENT] Minio bucket creation is not tied to `admin-api` anymore, moved to its own job `templates/minio/create-bucket-job.yaml`.
* [BUGFIX] `.<service>.PodDisruptionBudget` was not working. Added template definition for all services. Pod disruption budget is enabled for the ingesters and store-gateways by default.
* [BUGFIX] Fix typo in value `.alertmanager.statefulset` to `.alertmanager.statefulSet`.
* [BUGFIX] Remove unused value `.useExternalLicense`.

## Entries from enterprise-metrics chart

## 1.8.1

* [ENHANCEMENT] Support Grafana Mimir monitoring mixin labels by setting container names to the component names.
  This will make it easier to select different components in cadvisor metrics.
  Previously, all containers used "enterprise-metrics" as the container name.
  Now, for example, the ingester Pod will have a container name "ingester" rather than "enterprise-metrics".

## 1.8.0

* [FEATURE] Upgrade to [Grafana Enterprise Metrics v1.7.0](https://grafana.com/docs/metrics-enterprise/latest/downloads/#v170----january-6th-2022).

## 1.7.3

* [BUGFIX] Alertmanager does not fail anymore to load configuration via the API. #945

## 1.7.2

* [CHANGE] The Ingester statefulset now uses podManagementPolicy Parallel, upgrading requires recreating the statefulset #920

## 1.7.1

* [BUGFIX] Remove chunks related default limits. #867

## 1.7.0

* [FEATURE] Upgrade to [Grafana Enterprise Metrics v1.6.1](https://grafana.com/docs/metrics-enterprise/latest/downloads/#v161----november-18th-2021). #839

## 1.6.0

* [FEATURE] Upgrade to [Grafana Enterprise Metrics v1.5.1](https://grafana.com/docs/metrics-enterprise/latest/downloads/#v151----september-21st-2021). #729
* [CHANGE] Production values set the ingester replication factor to three to avoid data loss.
  The resource calculations of these values already factored in this replication factor but did not apply it in the configuration.
  If you have not reduced the compute resources in these values then this change should have no impact besides increased resilience to ingester failure.
  If you have reduced the compute resources, consider increasing them back to the recommended values before installing this version. #729

## 1.5.6

* [BUGFIX] YAML exports are no longer included as part of the Helm chart. #726

## 1.5.5

* [BUGFIX] Ensure all PodSpecs have configurable initContainers. #708

## 1.5.4

* [BUGFIX] Adds a `Service` resource for the Compactor Pods and adds Compactor to the default set of gateway proxy URLs. In previous chart versions the Compactor would not show up in the GEM plugin "Ring Health" tab because the gateway did not know how to reach Compactor. #714

## 1.5.3

* [BUGFIX] This change does not affect single replica deployments of the
  admin-api but does fix the potential for an inconsistent state when
  running with multiple replicas of the admin-api and experiencing
  parallel writes for the same objects. #675

## 1.5.2

* [CHANGE] Removed all references to Consul in the yaml files since GEM will be focused on deploying with memberlist. Deleted the multi-kv-consul-primary-values.yaml and multi-kv-memberlist-primary-values.yaml files since they assume you're running Consul as your primary or second kvstore. #674

## 1.5.1

* [BUGFIX] Unused `ingress` configuration section removed from `values.yaml`. #658

## 1.5.0

* [FEATURE] Upgrade to [Grafana Enterprise Metrics v1.5.0](https://grafana.com/docs/metrics-enterprise/latest/downloads/#v150----august-24th-2021). #641

## 1.4.7

* [CHANGE] Enabled enterprise authentication by default.
  > **Breaking:** This change can cause losing access to the GEM cluster in case `auth.type` has not
  > been set explicitly.
  > This is a security related change and therefore released in a patch release.

## 1.4.6

* [FEATURE] Run an instance of the GEM overrides-exporter by default. #590

## 1.4.5

* [BUGFIX] Add `memberlist.join` configuration to the ruler. #618

## 1.4.4

* [CHANGE] Removed livenessProbe configuration as it can often be more detrimental than having none. Users can still configure livenessProbes with the per App configuration hooks. #594

## 1.4.3

* [ENHANCEMENT] Added values files for installations that require setting resource limits. #583

## 1.4.2

* [CHANGE] The compactor data directory configuration has been corrected to `/data`. #562
  > **Note:** The compactor is stateless and no data stored in the existing data directory needs to be moved in order to facilitate this upgrade.
  > For more information, refer to the [Cortex Compactor documentation](https://cortexmetrics.io/docs/blocks-storage/compactor/).
* [FEATURE] Upgrade to [Grafana Enterprise Metrics v1.4.2](https://grafana.com/docs/metrics-enterprise/latest/downloads/#v142----jul-21st-2021) #562

## 1.4.1

* [BUGFIX] Fixed DNS address of distributor client for self-monitoring. #569

## 1.4.0

* [CHANGE] Use updated querier response compression configuration, changed in 1.4.0. #524
* [CHANGE] Use updated alertmanager storage configuration, changed in 1.4.0. #524
* [FEATURE] Upgrade to [Grafana Enterprise Metrics v1.4.1](https://grafana.com/docs/metrics-enterprise/latest/downloads/#v141----june-29th-2021). #524
* [FEATURE] Enable [GEM self-monitoring](https://grafana.com/docs/metrics-enterprise/latest/self-monitoring/). #524

## 1.3.5

* [CHANGE] The GRPC port on the query-frontend and store-gateway Kubernetes Services have been changed to match the naming of all other services. #523
* [FEATURE] Expose GRPC port on all GEM services. #523

## 1.3.4

* [BUGFIX] Removed symlinks from chart to fix Rancher repository imports. #504

## 1.3.3

* [FEATURE] The GEM config now uses the `{{ .Release.Name }}` variable as the default value for `cluster_name` which removes the need to additionally override this setting during an initial install. #500

## 1.3.2

* [FEATURE] Chart memcached dependencies are now at the latest release. This includes the memcached and the related exporter. #467

## 1.3.1

* [BUGFIX] Use non-deprecated alertmanager flags for cluster peers. #441
* [BUGFIX] Make store-gateway Service not headless. #441

## 1.3.0

* [FEATURE] Upgrade to [Grafana Enterprise Metrics v1.3.0](https://grafana.com/docs/metrics-enterprise/latest/downloads/#v130----april-26th-2021). #415

## 1.2.0

* [CHANGE] The chart now uses memberlist for the ring key-value store removing the need to run Consul. #340
  > **Warning:** Existing clusters will need to follow an upgrade procedure.
  > **Warning:** Existing clusters should first be upgraded to `v1.1.1` and use that version for migration before upgrading to `v1.2.0`.
  To upgrade to using memberlist:
  1. Ensure you are running the `v1.1.1` version of the chart.
  2. Deploy runtime `multi_kv_config` to use Consul as a primary and memberlist as the secondary key-value store.
     The values for such a change can be found in the [`multi-kv-consul-primary-values.yaml`](./multi-kv-consul-primary-values.yaml).
  3. Verify the configuration is in use by querying the [Configuration](https://cortexmetrics.io/docs/api/#configuration) HTTP API endpoint.
  4. Deploy runtime `multi_kv_config` to use memberlist as the primary and Consul as the secondary key-value store.
     The values for such a change can be found in [`multi-kv-memberlist-primary-values.yaml`](./multi-kv-memberlist-primary-values.yaml)
  5. Verify the configuration is in use by querying the [Configuration](https://cortexmetrics.io/docs/api/#configuration) HTTP API endpoint.
  6. Deploy `v1.2.0` helm chart which configures memberlist as the sole key-value store and removes the Consul resources.

## 1.1.1

* [FEATURE] Facilitate some runtime configuration of microservices. #342
* [FEATURE] Upgrade to [Grafana Enterprise Metrics v1.2.0](https://grafana.com/docs/metrics-enterprise/latest/downloads/#v120----march-10-2021). #342

## 1.1.0

* [CHANGE] The memcached chart from the deprecated Helm stable repository has been removed and replaced with a Bitnami chart. #333
  > **Warning:** This change will result in the cycling of your memcached Pods and will invalidate the existing cache.
* [CHANGE] Memcached Pod resource limits have been lowered to match requests. #333
* [FEATURE] YAML exports have been created for all chart values files. #333
* [BUGFIX] The values for the querier/ruler/store-gateway `-<prefix>.memcached.max-item-size` have been corrected to match the limit configured on the memcached server. #333

## 1.0.0

* [FEATURE] Initial versioned release. ##168

## Entries from mimir-distributed chart

## 0.1.8

* [BUGFIX] Fix nginx routing for rules and expose buildinfo. #1233

## 0.1.7

* [BUGFIX] Remove misplaced config value and add affinity rules in `capped-small.yaml` and `capped-large.yaml`. #1225

## 0.1.6

* [CHANGE] **Breaking** Compactor is a required component, the value `compactor.enabled` is removed. #1193
* [FEATURE] The alertmanager can be disabled with `alertmanager.enabled: false`, to support the use case of external alertmanager. #1193

## 0.1.5

* [BUGFIX] Fix labels for Mimir dashboards. #1190

## 0.1.4

* [BUGFIX] Fix documentation link missing slash. #1177

## 0.1.3

* [FEATURE] Add ServiceMonitor definitions. #1156

## 0.1.2

* [BUGFIX] Fix the naming of minio configmap and secret in the parent chart. #1152

## 0.1.1

* [BUGFIX] CI fixes. #1144

## 0.1.0

* [FEATURE] Initial commit, Mimir only, derived from `enterprise-metrics` chart. #1141<|MERGE_RESOLUTION|>--- conflicted
+++ resolved
@@ -29,19 +29,14 @@
 
 ## main / unreleased
 
-<<<<<<< HEAD
 * [CHANGE] Memcached: Update to Memcached 1.6.34. #10318
 * [ENHANCEMENT] Minio: update subchart to v5.4.0. #10346
 * [ENHANCEMENT] Individual mimir components can override their container images via the *.image values. The component's image definitions always override the values set in global `image` or `enterprise.image`. #10340
 * [BUGFIX] Fix calculation of `mimir.siToBytes` and use floating point arithmetics. #10044
 
-## 5.6.0-rc.0
-
-=======
 ## 5.6.0
 
 * [ENHANCEMENT] Upgrade Mimir and GEM to [2.15.0-rc.0](https://github.com/grafana/mimir/blob/main/CHANGELOG.md#2150). #10369
->>>>>>> a3ae5dd4
 * [CHANGE] Update rollout-operator version to 0.20.0. #9995
 * [CHANGE] Remove the `track_sizes` feature for Memcached pods since it is unused. #10032
 * [FEATURE] Add support for GEM's federation-frontend. See the `federation_frontend` section in the values file. #9673
