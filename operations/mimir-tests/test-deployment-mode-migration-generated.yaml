--- conflicted
+++ resolved
@@ -978,11 +978,7 @@
         env:
         - name: GOMAXPROCS
           value: "8"
-<<<<<<< HEAD
-        image: grafana/mimir:2.10.5
-=======
         image: grafana/mimir:2.11.0
->>>>>>> c8939ea5
         imagePullPolicy: IfNotPresent
         name: distributor
         ports:
@@ -1090,13 +1086,8 @@
         - -usage-stats.installation-mode=jsonnet
         env:
         - name: JAEGER_REPORTER_MAX_QUEUE_SIZE
-<<<<<<< HEAD
           value: "5000"
-        image: grafana/mimir:2.10.5
-=======
-          value: "1024"
         image: grafana/mimir:2.11.0
->>>>>>> c8939ea5
         imagePullPolicy: IfNotPresent
         name: mimir-read
         ports:
@@ -1194,13 +1185,8 @@
         - name: GOMAXPROCS
           value: "5"
         - name: JAEGER_REPORTER_MAX_QUEUE_SIZE
-<<<<<<< HEAD
           value: "5000"
-        image: grafana/mimir:2.10.5
-=======
-          value: "1024"
         image: grafana/mimir:2.11.0
->>>>>>> c8939ea5
         imagePullPolicy: IfNotPresent
         name: querier
         ports:
@@ -1280,11 +1266,7 @@
         - -server.http-listen-port=8080
         - -target=query-frontend
         - -usage-stats.installation-mode=jsonnet
-<<<<<<< HEAD
-        image: grafana/mimir:2.10.5
-=======
         image: grafana/mimir:2.11.0
->>>>>>> c8939ea5
         imagePullPolicy: IfNotPresent
         name: query-frontend
         ports:
@@ -1363,11 +1345,7 @@
         - -server.http-listen-port=8080
         - -target=query-scheduler
         - -usage-stats.installation-mode=jsonnet
-<<<<<<< HEAD
-        image: grafana/mimir:2.10.5
-=======
         image: grafana/mimir:2.11.0
->>>>>>> c8939ea5
         imagePullPolicy: IfNotPresent
         name: query-scheduler
         ports:
@@ -1503,11 +1481,7 @@
         - -store-gateway.sharding-ring.zone-awareness-enabled=true
         - -target=ruler
         - -usage-stats.installation-mode=jsonnet
-<<<<<<< HEAD
-        image: grafana/mimir:2.10.5
-=======
         image: grafana/mimir:2.11.0
->>>>>>> c8939ea5
         imagePullPolicy: IfNotPresent
         name: ruler
         ports:
@@ -1584,11 +1558,7 @@
           valueFrom:
             fieldRef:
               fieldPath: status.podIP
-<<<<<<< HEAD
-        image: grafana/mimir:2.10.5
-=======
         image: grafana/mimir:2.11.0
->>>>>>> c8939ea5
         imagePullPolicy: IfNotPresent
         name: alertmanager
         ports:
@@ -1685,11 +1655,7 @@
         - -server.http-listen-port=8080
         - -target=compactor
         - -usage-stats.installation-mode=jsonnet
-<<<<<<< HEAD
-        image: grafana/mimir:2.10.5
-=======
         image: grafana/mimir:2.11.0
->>>>>>> c8939ea5
         imagePullPolicy: IfNotPresent
         name: compactor
         ports:
@@ -1807,11 +1773,7 @@
         - -server.http-listen-port=8080
         - -target=ingester
         - -usage-stats.installation-mode=jsonnet
-<<<<<<< HEAD
-        image: grafana/mimir:2.10.5
-=======
         image: grafana/mimir:2.11.0
->>>>>>> c8939ea5
         imagePullPolicy: IfNotPresent
         name: ingester
         ports:
@@ -1929,11 +1891,7 @@
         - -server.http-listen-port=8080
         - -target=ingester
         - -usage-stats.installation-mode=jsonnet
-<<<<<<< HEAD
-        image: grafana/mimir:2.10.5
-=======
         image: grafana/mimir:2.11.0
->>>>>>> c8939ea5
         imagePullPolicy: IfNotPresent
         name: ingester
         ports:
@@ -2051,11 +2009,7 @@
         - -server.http-listen-port=8080
         - -target=ingester
         - -usage-stats.installation-mode=jsonnet
-<<<<<<< HEAD
-        image: grafana/mimir:2.10.5
-=======
         image: grafana/mimir:2.11.0
->>>>>>> c8939ea5
         imagePullPolicy: IfNotPresent
         name: ingester
         ports:
@@ -2456,11 +2410,7 @@
         - -store-gateway.sharding-ring.zone-awareness-enabled=true
         - -target=backend
         - -usage-stats.installation-mode=jsonnet
-<<<<<<< HEAD
-        image: grafana/mimir:2.10.5
-=======
         image: grafana/mimir:2.11.0
->>>>>>> c8939ea5
         imagePullPolicy: IfNotPresent
         name: mimir-backend
         ports:
@@ -2645,11 +2595,7 @@
         - -store-gateway.sharding-ring.zone-awareness-enabled=true
         - -target=backend
         - -usage-stats.installation-mode=jsonnet
-<<<<<<< HEAD
-        image: grafana/mimir:2.10.5
-=======
         image: grafana/mimir:2.11.0
->>>>>>> c8939ea5
         imagePullPolicy: IfNotPresent
         name: mimir-backend
         ports:
@@ -2834,11 +2780,7 @@
         - -store-gateway.sharding-ring.zone-awareness-enabled=true
         - -target=backend
         - -usage-stats.installation-mode=jsonnet
-<<<<<<< HEAD
-        image: grafana/mimir:2.10.5
-=======
         image: grafana/mimir:2.11.0
->>>>>>> c8939ea5
         imagePullPolicy: IfNotPresent
         name: mimir-backend
         ports:
@@ -2968,11 +2910,7 @@
         - -server.http-listen-port=8080
         - -target=write
         - -usage-stats.installation-mode=jsonnet
-<<<<<<< HEAD
-        image: grafana/mimir:2.10.5
-=======
         image: grafana/mimir:2.11.0
->>>>>>> c8939ea5
         imagePullPolicy: IfNotPresent
         name: mimir-write
         ports:
@@ -3102,11 +3040,7 @@
         - -server.http-listen-port=8080
         - -target=write
         - -usage-stats.installation-mode=jsonnet
-<<<<<<< HEAD
-        image: grafana/mimir:2.10.5
-=======
         image: grafana/mimir:2.11.0
->>>>>>> c8939ea5
         imagePullPolicy: IfNotPresent
         name: mimir-write
         ports:
@@ -3236,11 +3170,7 @@
         - -server.http-listen-port=8080
         - -target=write
         - -usage-stats.installation-mode=jsonnet
-<<<<<<< HEAD
-        image: grafana/mimir:2.10.5
-=======
         image: grafana/mimir:2.11.0
->>>>>>> c8939ea5
         imagePullPolicy: IfNotPresent
         name: mimir-write
         ports:
@@ -3376,11 +3306,7 @@
           value: "5"
         - name: GOMEMLIMIT
           value: "12884901888"
-<<<<<<< HEAD
-        image: grafana/mimir:2.10.5
-=======
         image: grafana/mimir:2.11.0
->>>>>>> c8939ea5
         imagePullPolicy: IfNotPresent
         name: store-gateway
         ports:
@@ -3516,11 +3442,7 @@
           value: "5"
         - name: GOMEMLIMIT
           value: "12884901888"
-<<<<<<< HEAD
-        image: grafana/mimir:2.10.5
-=======
         image: grafana/mimir:2.11.0
->>>>>>> c8939ea5
         imagePullPolicy: IfNotPresent
         name: store-gateway
         ports:
@@ -3656,11 +3578,7 @@
           value: "5"
         - name: GOMEMLIMIT
           value: "12884901888"
-<<<<<<< HEAD
-        image: grafana/mimir:2.10.5
-=======
         image: grafana/mimir:2.11.0
->>>>>>> c8939ea5
         imagePullPolicy: IfNotPresent
         name: store-gateway
         ports:
